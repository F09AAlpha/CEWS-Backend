from django.urls import path
from myapp.Views.financialNewsView import FetchFinancialNewsView, FinancialNewsListView
from myapp.Views.currencyNewsView import CurrencyNewsListView, FetchCurrencyNewsView
from myapp.Views.exchangeRateLatestViews import CurrencyRateView
from myapp.Views.historicalExchangeRatesView import FetchHistoricalCurrencyExchangeRates


urlpatterns = [
    path('fetch-financial-news/', FetchFinancialNewsView.as_view(), name='fetch-financial-news'),
    path('financial-news/', FinancialNewsListView.as_view(), name='financial-news-list'),
    path('currency/<str:currency_code>/', FetchCurrencyNewsView.as_view(), name='fetch-currency-news'),
    path('currency-news/', CurrencyNewsListView.as_view(), name='currency-news-list'),
    path('v1/currency/rates/<str:base>/<str:target>/', CurrencyRateView.as_view(), name='currency-rate'),
<<<<<<< HEAD
=======
  
    path('v1/currency/rates/<str:from_currency>/<str:to_currency>/historical',
         FetchHistoricalCurrencyExchangeRates.as_view(),
         name='fetch-historical-exchange-rates'),
>>>>>>> bc71dc95
]<|MERGE_RESOLUTION|>--- conflicted
+++ resolved
@@ -11,11 +11,7 @@
     path('currency/<str:currency_code>/', FetchCurrencyNewsView.as_view(), name='fetch-currency-news'),
     path('currency-news/', CurrencyNewsListView.as_view(), name='currency-news-list'),
     path('v1/currency/rates/<str:base>/<str:target>/', CurrencyRateView.as_view(), name='currency-rate'),
-<<<<<<< HEAD
-=======
-  
-    path('v1/currency/rates/<str:from_currency>/<str:to_currency>/historical',
+      path('v1/currency/rates/<str:from_currency>/<str:to_currency>/historical',
          FetchHistoricalCurrencyExchangeRates.as_view(),
          name='fetch-historical-exchange-rates'),
->>>>>>> bc71dc95
 ]