--- conflicted
+++ resolved
@@ -1,16 +1,14 @@
-<<<<<<< HEAD
 from datetime import *
-=======
->>>>>>> b6860b46
 from rest_framework.views import APIView
 from rest_framework.response import Response
+from rest_framework import status
+import requests
 from rest_framework import status
 import requests
 from django.utils.dateparse import parse_datetime
 from myapp.Models.currencyNewsModel import CurrencyNewsAlphaV
 from myapp.Serializers.currencyNewsSerializer import CurrencyNewsSerializer
 from rest_framework import generics
-<<<<<<< HEAD
 
 
 # Alpha Vantage API configuration
@@ -31,34 +29,10 @@
             "limit": limit
         }
 
-=======
-
-# Alpha Vantage API configuration
-ALPHA_VANTAGE_API_KEY = "TNEZTD2EW034X3N"  # Replace with your API key
-ALPHA_VANTAGE_URL = "https://www.alphavantage.co/query"
-
-
-class FetchCurrencyNewsView(APIView):
-    def post(self, request, *args, **kwargs):
-        # Extract parameters from the request body
-        from_currency = request.data.get("from_currency", "USD")  # Default: USD
-        to_currency = request.data.get("to_currency", "EUR")  # Default: EUR
-
-        # Alpha Vantage API parameters
-        params = {
-            "function": "CURRENCY_EXCHANGE_RATE",
-            "from_currency": from_currency,
-            "to_currency": to_currency,
-            "apikey": ALPHA_VANTAGE_API_KEY,
-        }
-
-        # Fetch data from Alpha Vantage API
->>>>>>> b6860b46
         response = requests.get(ALPHA_VANTAGE_URL, params=params)
 
         if response.status_code == 200:
             data = response.json()
-<<<<<<< HEAD
             news_data = data.get("feed", [])
 
             if news_data:
@@ -97,49 +71,10 @@
             return Response(
                 {"detail": f"Failed to fetch currency news data from Alpha Vantage: {response.status_code}"},
                 status=status.HTTP_500_INTERNAL_SERVER_ERROR,
-=======
-            exchange_rate_data = data.get("Realtime Currency Exchange Rate", {})
-
-            if exchange_rate_data:
-                # Extract relevant data
-                exchange_rate = float(exchange_rate_data.get("5. Exchange Rate"))
-                last_refreshed = parse_datetime(exchange_rate_data.get("6. Last Refreshed"))
-
-                # Check if the data already exists in the database
-                if not CurrencyNews.objects.filter(
-                    from_currency=from_currency,
-                    to_currency=to_currency,
-                    last_refreshed=last_refreshed  # Use `last_refreshed` instead of `date`
-                ).exists():
-                    # Save the data to the database
-                    currency_data = CurrencyNews.objects.create(
-                        from_currency=from_currency,
-                        to_currency=to_currency,
-                        exchange_rate=exchange_rate,
-                        last_refreshed=last_refreshed,
-                    )
-                    serializer = CurrencyNewsSerializer(currency_data)
-                    return Response(serializer.data, status=status.HTTP_201_CREATED)
-                else:
-                    return Response(
-                        {"message": "Data already exists in the database."},
-                        status=status.HTTP_200_OK,
-                    )
-            else:
-                return Response(
-                    {"error": "No exchange rate data found in the API response."},
-                    status=status.HTTP_404_NOT_FOUND,
-                )
-        else:
-            return Response(
-                {"error": f"Failed to fetch data from Alpha Vantage: {response.status_code}"},
-                status=response.status_code,
->>>>>>> b6860b46
             )
 
 
 class CurrencyNewsListView(generics.ListAPIView):
-<<<<<<< HEAD
     serializer_class = CurrencyNewsSerializer
     
     def get_queryset(self):
@@ -178,8 +113,4 @@
             return Response([], status=status.HTTP_200_OK)
             
         serializer = self.get_serializer(queryset, many=True)
-        return Response(serializer.data, status=status.HTTP_200_OK)
-=======
-    queryset = CurrencyNews.objects.all().order_by("-last_refreshed")  # Order by date
-    serializer_class = CurrencyNewsSerializer
->>>>>>> b6860b46
+        return Response(serializer.data, status=status.HTTP_200_OK)