--- conflicted
+++ resolved
@@ -196,14 +196,10 @@
                     confidence_level=confidence_level
                 )
                 # Format response according to ADAGE 3.0
-<<<<<<< HEAD
-                response_data = prediction_service.format_adage_response(prediction)
-=======
                 response_data = prediction_service.format_adage_response(
                     prediction, include_backtest
                 )
 
->>>>>>> 16f48707
                 # Validate with serializer
                 serializer = CurrencyPredictionSerializer(data=response_data)
 
