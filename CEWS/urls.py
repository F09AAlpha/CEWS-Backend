--- conflicted
+++ resolved
@@ -21,9 +21,6 @@
 urlpatterns = [
     path('', include('myapp.homepageUrl')),
     path('admin/', admin.site.urls),
-<<<<<<< HEAD
     path('api/', include('myapp.urls')), # Include myapp URLs
-=======
-    path('api/', include('myapp.urls')),  # Add this line to include your app's URLs
->>>>>>> 9fb64bd5
+
 ]