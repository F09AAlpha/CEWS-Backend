# Ignore virtual environment
venv/

# Ignore pytest cache
.pytest_cache/

# Ignore environment variables
.env

# Ignore the SQLite database
db.sqlite3

# Ignore Python bytecode files and pycache directories
__pycache__
<<<<<<< HEAD
*.pyc
*.pyo
*.pyd

# Ignore logs
=======
# Ignore log files
*.log
currency_collector.log
>>>>>>> e1ae6dde
logs/<|MERGE_RESOLUTION|>--- conflicted
+++ resolved
@@ -12,15 +12,11 @@
 
 # Ignore Python bytecode files and pycache directories
 __pycache__
-<<<<<<< HEAD
 *.pyc
 *.pyo
 *.pyd
 
-# Ignore logs
-=======
 # Ignore log files
 *.log
 currency_collector.log
->>>>>>> e1ae6dde
-logs/+logs//