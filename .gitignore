--- conflicted
+++ resolved
@@ -19,9 +19,6 @@
 # Ignore log files
 *.log
 currency_collector.log
-<<<<<<< HEAD
-=======
 logs/
 Graphs
->>>>>>> 6983ae36
 logs//